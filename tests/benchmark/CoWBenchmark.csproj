<Project Sdk="Microsoft.NET.Sdk">

  <PropertyGroup>
    <RootNamespace>Microsoft.CopyOnWrite.Benchmarking</RootNamespace>
    <OutputType>Exe</OutputType>
    <TargetFramework>net8.0</TargetFramework>
  </PropertyGroup>

  <ItemGroup>
<<<<<<< HEAD
    <PackageReference Include="BenchmarkDotNet" Version="0.13.5" />
=======
    <PackageReference Include="BenchmarkDotNet" Version="0.13.12" />
>>>>>>> 945d3160
  </ItemGroup>

  <ItemGroup>
    <ProjectReference Include="..\..\lib\CopyOnWrite.csproj" />
    <ProjectReference Include="..\utils\TestUtilities.csproj" />
  </ItemGroup>

</Project><|MERGE_RESOLUTION|>--- conflicted
+++ resolved
@@ -7,11 +7,7 @@
   </PropertyGroup>
 
   <ItemGroup>
-<<<<<<< HEAD
-    <PackageReference Include="BenchmarkDotNet" Version="0.13.5" />
-=======
     <PackageReference Include="BenchmarkDotNet" Version="0.13.12" />
->>>>>>> 945d3160
   </ItemGroup>
 
   <ItemGroup>
