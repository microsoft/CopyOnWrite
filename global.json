--- conflicted
+++ resolved
@@ -1,11 +1,6 @@
 {
   "sdk": {
-<<<<<<< HEAD
-    "version": "6.0",
-    "rollForward": "minor"
-=======
     "version": "8.0.101",
     "rollForward": "latestMinor"
->>>>>>> 945d3160
   }
 }